package client

/*
in order to run this test in ubuntu20.04, do following:
  - apt-get install ppp pppoe kea-dhcp6 libpcap-dev
  - sudo rm -rf /etc/ppp/options
  - sudo cp ./testdata/pppsvrconf/* /etc/ppp/
*/
import (
	"context"
	"fmt"
	"io/ioutil"
	"log"
	"net"
	"net/http"
	_ "net/http/pprof"
	"os"
	"os/exec"
	"runtime"
	"strings"
	"sync"
	"testing"
	"time"

	"github.com/hujun-open/zouppp/lcp"
	"github.com/hujun-open/zouppp/pppoe"

	"github.com/hujun-open/etherconn"
)

const (
	svrNS  = "S"
	svrIF  = "S"
	clntIF = "C"
	uName  = "myclient"
	uPass  = "passwd123"
)

func execCMD(cmdstr string) error {
	// fmt.Printf("executing cmd %v\n", cmdstr)
	clist := strings.Fields(cmdstr)
	cmd := exec.Command(clist[0], clist[1:]...)
	return cmd.Run()
}

type testCMD struct {
	cmd        string
	ignoreFail bool
}

func testCreateVethLink() error {
	cmdList := []testCMD{
		{cmd: fmt.Sprintf("ip netns del %v", svrNS), ignoreFail: true},
		{cmd: fmt.Sprintf("ip link del %v", clntIF), ignoreFail: true},
		{cmd: fmt.Sprintf("ip link del %v", svrIF), ignoreFail: true},
		{cmd: fmt.Sprintf("ip netns add %v", svrNS)},
		{cmd: fmt.Sprintf("ip link add %v type veth peer name %v", svrIF, clntIF)},
		{cmd: fmt.Sprintf("ip link set %v netns %v", svrIF, svrNS)},
		{cmd: fmt.Sprintf("ip netns exec %v ip link set %v up", svrNS, svrIF)},
		{cmd: "ip netns exec S ip link set lo up"},
		{cmd: "ip netns exec S ip addr replace 127.0.0.1/32 dev lo"},
		{cmd: fmt.Sprintf("ip link set %v up", clntIF)},
	}
	for _, c := range cmdList {
		err := execCMD(c.cmd)
		if err != nil {
			if !c.ignoreFail {
				return err
			}
		}
	}
	return nil
}

const dontRunTestSvr = "no server"

func testRunSvr(ctx context.Context, c testCase) error {
	execCMD("pkill -9 pppoe-server")
	execCMD("pkill -9 pppoe")
	execCMD("pkill -9 kea-dhcp6")
	execCMD("pkill -9 kea")
	execCMD("pkill tcpdump")
	execCMD("ip link del testppp0")

	time.Sleep(3 * time.Second)
	var cmd string
	//NOTE: a specified LLA address is needed for ppp0, and also kea-dhcp6 server config need to include interface-config with the LLA,
	// otherwise kea-dhcp6 server might pick peer LLA of ppp0 to listen, which leads to failed to receive any pkt
	const ipv6upscriptTemp = `#!/bin/sh
	ip addr replace fe80::899d:6441:87ba:c93f/64 dev ppp0
	/usr/sbin/kea-dhcp6 -c %v`
	const ip6cpUpScriptPath = "/etc/ppp/ipv6-up.d/kea"
	if c.keaConf != "" {
		os.Remove(ip6cpUpScriptPath)
		dhconf, err := ioutil.TempFile("", "keav6conf*")
		if err != nil {
			return err
		}
		_, err = dhconf.Write([]byte(c.keaConf))
		if err != nil {
			return err
		}
		err = ioutil.WriteFile(ip6cpUpScriptPath,
			[]byte(fmt.Sprintf(ipv6upscriptTemp, dhconf.Name())),
			0655)
		if err != nil {
			return err
		}
	}

	tmpf, err := ioutil.TempFile("", "pppoesvroptions_*")
	if err != nil {
		return err
	}
	err = ioutil.WriteFile(tmpf.Name(), []byte(c.svrConfig), 0644)
	if err != nil {
		return err
	}
	tmpf.Close()

	cmd = fmt.Sprintf("netns exec %v pppoe-server -q /usr/sbin/pppd -I %v -F -O %v", svrNS, svrIF, tmpf.Name())
	if err := exec.CommandContext(ctx, "ip", strings.Fields(cmd)...).Start(); err != nil {
		return err
	}
	return nil

}

type testCase struct {
	desc        string
	zouconfig   *Config
	svrConfig   string
	keaConf     string
	keaSvrIPstr string
	shouldFail  bool
}

//	func testNewDefaultConfig() ClientConfig {
//		return ClientConfig{
//			Mac:       net.HardwareAddr{0xfa, 0x26, 0x67, 0x79, 0x18, 0x82},
//			UserName:  uName,
//			Password:  uPass,
//			PPPIfName: "testppp0",
//			setup: &Setup{
//				rootLogger: rootlog,
//				Timeout:    3 * time.Second,
//				AuthProto:  lcp.ProtoPAP,
//				IPv4:       true,
//				IPv6:       true,
//				Apply:      true,
//			},
//		}
//	}
func TestPPPoE(t *testing.T) {
	rootlog, err := NewDefaultZouPPPLogger(LogLvlDebug)
	if err != nil {
		t.Fatalf("failed to create logger, %v", err)
	}

	caseList := []testCase{
		//case 0
		{
			desc: "pap v4 only",
			svrConfig: `
			name mysystem
			+pap
			-chap
			`,
			zouconfig: &Config{
				//Mac:       net.HardwareAddr{0xaa, 0xbb, 0xcc, 0x11, 0x22, 0x33},
				Mac:       net.HardwareAddr{0xfa, 0x26, 0x67, 0x79, 0x18, 0x82},
				UserName:  uName,
				Password:  uPass,
				PPPIfName: "testppp0",
				setup: &Setup{
					logger:    rootlog,
					Timeout:   10 * time.Second,
					AuthProto: lcp.ProtoPAP,
					IPv4:      true,
					IPv6:      false,
					Apply:     true,
				},
			},
		},
		//case 1
		{
			desc: "chap v4 only",
			svrConfig: `
			name mysystem
			-pap
			+chap
			`,
			zouconfig: &Config{
				//Mac:       net.HardwareAddr{0xaa, 0xbb, 0xcc, 0x11, 0x22, 0x33},
				Mac:       net.HardwareAddr{0xfa, 0x26, 0x67, 0x79, 0x18, 0x82},
				UserName:  uName,
				Password:  uPass,
				PPPIfName: "testppp0",
				setup: &Setup{
					logger:    rootlog,
					Timeout:   3 * time.Second,
					AuthProto: lcp.ProtoCHAP,
					IPv4:      true,
					IPv6:      false,
				},
			},
		},
		//case 2
		{
			desc: "pap v6 only, with DHCPv6 IANA",
			svrConfig: `
			name mysystem
			+pap
			-chap
			noip
			+ipv6
			`,
			zouconfig: &Config{
				//Mac:       net.HardwareAddr{0xaa, 0xbb, 0xcc, 0x11, 0x22, 0x33},
				Mac:       net.HardwareAddr{0xfa, 0x26, 0x67, 0x79, 0x18, 0x82},
				UserName:  uName,
				Password:  uPass,
				PPPIfName: "testppp0",
				setup: &Setup{
					logger:     rootlog,
					LogLevel:   LogLvlDebug,
					Timeout:    3 * time.Second,
					AuthProto:  lcp.ProtoPAP,
					IPv4:       false,
					IPv6:       true,
					DHCPv6IANA: true,
					Apply:      true,
				},
			},
			keaConf: `{
				# DHCPv6 configuration starts on the next line
				"Dhcp6": {
				
				# First we set up global values
					"valid-lifetime": 4000,
					"renew-timer": 1000,
					"rebind-timer": 2000,
					"preferred-lifetime": 3000,
				
				# Next we set up the interfaces to be used by the server.
					"interfaces-config": {
<<<<<<< HEAD
						"interfaces": [ "ppp0/fe80::899d:6441:87ba:c93f" ],
						"re-detect": false
=======
						"interfaces": [ "testppp0" ]
>>>>>>> 4439c199
					},
				
				# And we specify the type of lease database
					"lease-database": {
						"type": "memfile",
						"persist": true,
						"name": "/var/lib/kea/dhcp6.leases"
					},
				
				# Finally, we list the subnets from which we will be leasing addresses.
					"subnet6": [
						{
							"subnet": "2001:db8:1::/64",
							"pools": [
								 {
									 "pool": "2001:db8:1::2-2001:db8:1::ffff"
								 }
							 ],
						"interface": "testppp0"
						}
					],
				# DHCPv6 configuration ends with the next line
				"loggers": [
        {
            "name": "kea-dhcp6",
            "output_options": [
                {
                    "output": "/var/log/kea-debug.log",
                    "maxver": 8,
                    "maxsize": 204800,
                    "flush": true,
                    "pattern": "%d{%j %H:%M:%S.%q} %c %m\n"
                }
            ],
            "severity": "DEBUG",
            "debuglevel": 99
        }
   ]
				}
				
				}
				`,
		},
		//case 3
		{
			desc: "chap v6 only",
			svrConfig: `
			name mysystem
			-pap
			+chap
			noip
			+ipv6
			`,
			zouconfig: &Config{
				//Mac:       net.HardwareAddr{0xaa, 0xbb, 0xcc, 0x11, 0x22, 0x33},
				Mac:       net.HardwareAddr{0xfa, 0x26, 0x67, 0x79, 0x18, 0x82},
				UserName:  uName,
				Password:  uPass,
				PPPIfName: "testppp0",
				setup: &Setup{
					logger: rootlog,

					Timeout:   3 * time.Second,
					AuthProto: lcp.ProtoCHAP,
					IPv4:      false,
					IPv6:      true,
				},
			},
		},
		//case 4
		{
			desc: "chap dualstack,with IAPD and IAPD",
			svrConfig: `
			name mysystem
			-pap
			+chap
			+ipv6
			`,
			zouconfig: &Config{
				//Mac:       net.HardwareAddr{0xaa, 0xbb, 0xcc, 0x11, 0x22, 0x33},
				Mac:       net.HardwareAddr{0xfa, 0x26, 0x67, 0x79, 0x18, 0x82},
				UserName:  uName,
				Password:  uPass,
				PPPIfName: "testppp0",
				setup: &Setup{
					logger: rootlog,

					Timeout:    3 * time.Second,
					AuthProto:  lcp.ProtoCHAP,
					IPv4:       true,
					IPv6:       true,
					DHCPv6IAPD: true,
					DHCPv6IANA: true,
					Apply:      true,
				},
			},
			keaConf: `{
				# DHCPv6 configuration starts on the next line
				"Dhcp6": {
				
				# First we set up global values
					"valid-lifetime": 4000,
					"renew-timer": 1000,
					"rebind-timer": 2000,
					"preferred-lifetime": 3000,
				
				# Next we set up the interfaces to be used by the server.
					"interfaces-config": {
						"interfaces": [ "ppp0/fe80::899d:6441:87ba:c93f" ]
					},
				
				# And we specify the type of lease database
					"lease-database": {
						"type": "memfile",
						"persist": true,
						"name": "/var/lib/kea/dhcp6.leases"
					},
				
				# Finally, we list the subnets from which we will be leasing addresses.
					"subnet6": [
						{
							"subnet": "2001:db8:1::/64",
							"pools": [
								 {
									 "pool": "2001:db8:1::2-2001:db8:1::ffff"
								 }
							 ],
							 "pd-pools": [
                {
                    "prefix": "3000:1::",
                    "prefix-len": 64,
                    "delegated-len": 96
                }
            ],
						"interface": "ppp0"
						}
					]
				# DHCPv6 configuration ends with the next line
				}
				
				}
				`,
		},
		//case 5
		{
			desc: "pap dualstack",
			svrConfig: `
			name mysystem
			+pap
			-chap
			+ipv6
			`,
			keaConf: `
			{
				# DHCPv6 configuration starts on the next line
				"Dhcp6": {
				
				# First we set up global values
					"valid-lifetime": 4000,
					"renew-timer": 1000,
					"rebind-timer": 2000,
					"preferred-lifetime": 3000,
				
				# Next we set up the interfaces to be used by the server.
					"interfaces-config": {
						"interfaces": [ "S" ]
					},
				
				# And we specify the type of lease database
					"lease-database": {
						"type": "memfile",
						"persist": true,
						"name": "/var/lib/kea/dhcp6.leases"
					},
				
				# Finally, we list the subnets from which we will be leasing addresses.
					"subnet6": [
						{
							"subnet": "2001:db8:1::/64",
							"pools": [
								 {
									 "pool": "2001:db8:1::2-2001:db8:1::ffff"
								 }
							 ],
						  "pd-pools": [
								{
									"prefix": "3000:1::",
									"prefix-len": 64,
									"delegated-len": 96
								}
							],
						"interface": "S"
						}
					]
				}
				}`,
			keaSvrIPstr: "2001:dead::99/128",
			zouconfig: &Config{
				//Mac:       net.HardwareAddr{0xaa, 0xbb, 0xcc, 0x11, 0x22, 0x33},
				Mac:       net.HardwareAddr{0xfa, 0x26, 0x67, 0x79, 0x18, 0x82},
				UserName:  uName,
				Password:  uPass,
				PPPIfName: "testppp0",
				setup: &Setup{
					logger: rootlog,

					Timeout:   3 * time.Second,
					AuthProto: lcp.ProtoPAP,
					IPv4:      true,
					IPv6:      true,
				},
			},
		},
		//case 6
		{
			desc: "pap v4 only, wrong passwd, should fail",
			svrConfig: `
			name mysystem
			+pap
			-chap
			`,
			zouconfig: &Config{
				//Mac:       net.HardwareAddr{0xaa, 0xbb, 0xcc, 0x11, 0x22, 0x33},
				Mac:       net.HardwareAddr{0xfa, 0x26, 0x67, 0x79, 0x18, 0x82},
				UserName:  uName,
				Password:  "wrong",
				PPPIfName: "testppp0",
				setup: &Setup{
					logger: rootlog,

					Timeout:   3 * time.Second,
					AuthProto: lcp.ProtoPAP,
					IPv4:      true,
					IPv6:      false,
				},
			},
			shouldFail: true,
		},
		//case 7
		{
			desc: "chap v4 only, wrong passwd, should fail",
			svrConfig: `
			name mysystem
			-pap
			+chap
			`,
			zouconfig: &Config{
				//Mac:       net.HardwareAddr{0xaa, 0xbb, 0xcc, 0x11, 0x22, 0x33},
				Mac:       net.HardwareAddr{0xfa, 0x26, 0x67, 0x79, 0x18, 0x82},
				UserName:  uName,
				Password:  "wrong",
				PPPIfName: "testppp0",
				setup: &Setup{
					logger: rootlog,

					Timeout:   3 * time.Second,
					AuthProto: lcp.ProtoCHAP,
					IPv4:      true,
					IPv6:      false,
				},
			},
			shouldFail: true,
		},
		//case 8
		{
			desc:      "no pppoesvr, should fail",
			svrConfig: dontRunTestSvr,
			zouconfig: &Config{
				//Mac:       net.HardwareAddr{0xaa, 0xbb, 0xcc, 0x11, 0x22, 0x33},
				Mac:       net.HardwareAddr{0xfa, 0x26, 0x67, 0x79, 0x18, 0x82},
				UserName:  uName,
				Password:  uPass,
				PPPIfName: "testppp0",
				setup: &Setup{
					logger: rootlog,

					Timeout:   3 * time.Second,
					AuthProto: lcp.ProtoPAP,
					IPv4:      true,
					IPv6:      false,
				},
			},
			shouldFail: true,
		},
		//case 9
		{
			desc: "no auth configured on svr side, should fail",
			svrConfig: `
			name mysystem
			noauth
			`,
			zouconfig: &Config{
				//Mac:       net.HardwareAddr{0xaa, 0xbb, 0xcc, 0x11, 0x22, 0x33},
				Mac:       net.HardwareAddr{0xfa, 0x26, 0x67, 0x79, 0x18, 0x82},
				UserName:  uName,
				Password:  uPass,
				PPPIfName: "testppp0",
				setup: &Setup{
					logger: rootlog,

					Timeout:   3 * time.Second,
					AuthProto: lcp.ProtoPAP,
					IPv4:      true,
					IPv6:      false,
				},
			},
			shouldFail: true,
		},
		//case 10
		{
			desc: "pap on client while chap on svr, should fail",
			svrConfig: `
			name mysystem
			refuse-pap
			require-chap
			`,
			zouconfig: &Config{
				//Mac:       net.HardwareAddr{0xaa, 0xbb, 0xcc, 0x11, 0x22, 0x33},
				Mac:       net.HardwareAddr{0xfa, 0x26, 0x67, 0x79, 0x18, 0x82},
				UserName:  uName,
				Password:  uPass,
				PPPIfName: "testppp0",
				setup: &Setup{
					logger: rootlog,

					Timeout:   3 * time.Second,
					AuthProto: lcp.ProtoPAP,
					IPv4:      true,
					IPv6:      false,
				},
			},
			shouldFail: true,
		},
		//case 11
		{
			desc: "chap on client while pap on svr, should fail",
			svrConfig: `
			name mysystem
			refuse-chap
			require-pap
			`,
			zouconfig: &Config{
				//Mac:       net.HardwareAddr{0xaa, 0xbb, 0xcc, 0x11, 0x22, 0x33},
				Mac:       net.HardwareAddr{0xfa, 0x26, 0x67, 0x79, 0x18, 0x82},
				UserName:  uName,
				Password:  uPass,
				PPPIfName: "testppp0",
				setup: &Setup{
					logger: rootlog,

					Timeout:   3 * time.Second,
					AuthProto: lcp.ProtoCHAP,
					IPv4:      true,
					IPv6:      false,
				},
			},
			shouldFail: true,
		},
		//case 12
		{
			desc: "chap, client requires dualstack, but svr only configures with v4, should fail",
			svrConfig: `
			name mysystem
			-pap
			+chap
			-ipv6
			`,
			zouconfig: &Config{
				//Mac:       net.HardwareAddr{0xaa, 0xbb, 0xcc, 0x11, 0x22, 0x33},
				Mac:       net.HardwareAddr{0xfa, 0x26, 0x67, 0x79, 0x18, 0x82},
				UserName:  uName,
				Password:  uPass,
				PPPIfName: "testppp0",
				setup: &Setup{
					logger: rootlog,

					Timeout:   3 * time.Second,
					AuthProto: lcp.ProtoCHAP,
					IPv4:      true,
					IPv6:      true,
				},
			},
			shouldFail: true,
		},
		//case 13
		{
			desc: "chap, client requires dualstack, but svr only configures with v6, should fail",
			svrConfig: `
			name mysystem
			-pap
			+chap
			+ipv6
			noip
			`,
			zouconfig: &Config{
				//Mac:       net.HardwareAddr{0xaa, 0xbb, 0xcc, 0x11, 0x22, 0x33},
				Mac:       net.HardwareAddr{0xfa, 0x26, 0x67, 0x79, 0x18, 0x82},
				UserName:  uName,
				Password:  uPass,
				PPPIfName: "testppp0",
				setup: &Setup{
					logger:    rootlog,
					Timeout:   3 * time.Second,
					AuthProto: lcp.ProtoCHAP,
					IPv4:      true,
					IPv6:      true,
				},
			},
			shouldFail: true,
		},
	}

	testFunc := func(c testCase, t *testing.T, usingxdp bool) error {
		resultch := make(chan *DialResult)
		stopch := make(chan struct{})
		c.zouconfig.setup.resultCh = resultch
		c.zouconfig.setup.stopResultCh = stopch
		c.zouconfig.setup.NumOfClients = 1
		summaryCh := make(chan *ResultSummary)
		go CollectResults(c.zouconfig.setup, summaryCh)
		err := testCreateVethLink()
		if err != nil {
			t.Fatal(err)
		}
		ctx, cancel := context.WithCancel(context.Background())
		defer cancel()
		var relay etherconn.PacketRelay
		if !usingxdp {
			relay, err = etherconn.NewRawSocketRelay(ctx, clntIF,
				etherconn.WithDebug(true),
				etherconn.WithRecvTimeout(c.zouconfig.setup.Timeout),
				etherconn.WithBPFFilter(`(ether proto 0x8863 or 0x8864) or (vlan and ether proto 0x8863 or 0x8864)`),
			)
		} else {
			relay, err = etherconn.NewXDPRelay(ctx, clntIF,
				etherconn.WithQueueID([]int{0}),
				etherconn.WithXDPDebug(true),
				etherconn.WithXDPEtherTypes([]uint16{0x8863, 0x8864}),
				etherconn.WithXDPDefaultReceival(false),
			)

		}
		if err != nil {
			t.Fatal(err)
		}
		defer relay.Stop()
		dialwg := new(sync.WaitGroup)
		dialwg.Add(1)
		econn := etherconn.NewEtherConn(c.zouconfig.Mac, relay,
			etherconn.WithVLANs(c.zouconfig.VLANs),
			etherconn.WithEtherTypes([]uint16{pppoe.EtherTypePPPoEDiscovery, pppoe.EtherTypePPPoESession}),
			etherconn.WithRecvMulticast(true))
		// err = execCMD("ip netns exec S ip link set S xdp object xdpethfilter_kern.o section xdp_pass_sec")
		if err != nil {
			t.Fatal(err)
		}
		defer econn.Close()
		if c.svrConfig != dontRunTestSvr {
			err = testRunSvr(ctx, c)
			if err != nil {
				t.Fatal(err)
			}
			defer func() {
				execCMD("pkill -9 pppoe-server")
				execCMD("pkill -9 pppoe")
				time.Sleep(3 * time.Second)
			}()
		}
		z, err := NewZouPPP(econn, c.zouconfig, WithDialWG(dialwg))
		if err != nil {
			return err
		}
		defer z.Close()
		go execCMD("ip netns exec S tcpdump -n -i S -w s.pcap")
		go z.Dial(ctx)
		dialwg.Wait()
		summary := <-summaryCh
		close(c.zouconfig.setup.stopResultCh)
		// ch := make(chan int)
		// <-ch
		if summary.Success != 1 {
			return fmt.Errorf("failed")
		}
		if z.fastpath == nil && z.cfg.setup.Apply {
			return fmt.Errorf("datapath creation failed")
		}
		if z.cfg.setup.DHCPv6IANA {
			if len(z.assignedIANAs) == 0 {
				return fmt.Errorf("failed to get IANA")
			} else {
				t.Logf("assigned IANAs: %+v\n", z.assignedIANAs)
			}
		}
		if z.cfg.setup.DHCPv6IAPD {
			if len(z.assignedIAPDs) == 0 {
				return fmt.Errorf("failed to get IANA")
			} else {
				t.Logf("assigned IAPDs: %+v\n", z.assignedIAPDs)
			}
		}
		return nil
	}
	for i, c := range caseList {
		// if i != len(caseList)-1 {
		// 	continue
		// }
		// if c.desc != "no pppoesvr, should fail" {
		// 	continue
		// }
		// if i != 5 {
		// 	continue
		// }
		c.zouconfig.setup.LogLevel = LogLvlDebug
		time.Sleep(3 * time.Second)
		t.Logf("-----> start case %d using rawrelay: %v", i, c.desc)
		err := testFunc(c, t, false)
		if err != nil {
			if c.shouldFail {
				t.Logf("case %d: %v, failed as expected", i, c.desc)
			} else {
				t.Fatalf("case %d: %v failed, %v", i, c.desc, err)
			}
		} else {
			if c.shouldFail {
				t.Fatalf("case %d: %v should failed but succeed", i, c.desc)
			}
		}
		//using xdp
		// t.Logf("-----> start case %d using xdprelay: %v", i, c.desc)
		// err = testFunc(c, t, true)
		// if err != nil {
		// 	if c.shouldFail {
		// 		t.Logf("case %d: %v, failed as expected", i, c.desc)
		// 	} else {
		// 		t.Fatalf("case %d: %v failed, %v", i, c.desc, err)
		// 	}
		// } else {
		// 	if c.shouldFail {
		// 		t.Fatalf("case %d: %v should failed but succeed", i, c.desc)
		// 	}
		// }
	}

}
func TestMain(m *testing.M) {
	runtime.SetBlockProfileRate(1000000000)
	go func() {
		log.Println(http.ListenAndServe("0.0.0.0:6060", nil))
	}()
	result := m.Run()
	os.Exit(result)
}<|MERGE_RESOLUTION|>--- conflicted
+++ resolved
@@ -244,12 +244,8 @@
 				
 				# Next we set up the interfaces to be used by the server.
 					"interfaces-config": {
-<<<<<<< HEAD
 						"interfaces": [ "ppp0/fe80::899d:6441:87ba:c93f" ],
 						"re-detect": false
-=======
-						"interfaces": [ "testppp0" ]
->>>>>>> 4439c199
 					},
 				
 				# And we specify the type of lease database
